--- conflicted
+++ resolved
@@ -1,6 +1,3 @@
-<<<<<<< HEAD
-import math
-=======
 # coding=utf-8
 # Copyright 2022 The OpenBMB team.
 #
@@ -15,8 +12,7 @@
 # WITHOUT WARRANTIES OR CONDITIONS OF ANY KIND, either express or implied.
 # See the License for the specific language governing permissions and
 # limitations under the License.
-
->>>>>>> af49d4a3
+import math
 import torch
 import bmtrain as bmt
 import torch.nn.functional as F
@@ -43,27 +39,16 @@
         self.max_distance = max_distance
         self.bidirectional = bidirectional
 
-<<<<<<< HEAD
     def forward(self, query_len, key_len):
-        """
-        Args:
-            query_len : int
-            key_len: int
-        Returns:
-            out : (num_heads, query_len, key_len)
-=======
-    def forward(self, key_len, query_len):
         """ This class inherits from bmt.DistributedModule. 
             Provides relative position embeddings for key and query of `num_heads` attention heads. 
 
         Args:
+            query_len (:obj:`int`): Length of query.  
             key_len (:obj:`int`): Length of key.
-            query_len (:obj:`int`): Length of query.  
 
         Return:
-            Relative position embedding (:obj:`torch.Tensor` of shape ``(num_heads, key_len, query_len)``).
-            
->>>>>>> af49d4a3
+            Relative position embedding (:obj:`torch.Tensor` of shape ``(num_heads, query_len, key_len)``).
         """
         part_buckets = self.num_buckets // (2 if self.bidirectional else 1)
         exact_buckets = part_buckets // 2
@@ -101,6 +86,7 @@
 
 
 class RotaryEmbedding(torch.nn.Module):
+    # Implementation reference https://github.com/huggingface/transformers/blob/master/src/transformers/models/gptj/modeling_gptj.py
     def __init__(self, rotary_dim):
         super().__init__()
         self.rotary_dim = rotary_dim
