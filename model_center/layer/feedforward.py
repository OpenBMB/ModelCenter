# coding=utf-8
# Copyright 2022 The OpenBMB team.
#
# Licensed under the Apache License, Version 2.0 (the "License");
# you may not use this file except in compliance with the License.
# You may obtain a copy of the License at
#
#     http://www.apache.org/licenses/LICENSE-2.0
#
# Unless required by applicable law or agreed to in writing, software
# distributed under the License is distributed on an "AS IS" BASIS,
# WITHOUT WARRANTIES OR CONDITIONS OF ANY KIND, either express or implied.
# See the License for the specific language governing permissions and
# limitations under the License.

import torch
import bmtrain as bmt

from .linear import Linear


@torch.jit.script
def gelu_impl(x):
    """OpenAI's gelu implementation."""
    return 0.5 * x * (1.0 + torch.tanh(0.7978845608028654 * x *
                                       (1.0 + 0.044715 * x * x)))

def gelu(x):
    return gelu_impl(x)


class DenseGatedACT(bmt.DistributedModule):

    def __init__(self,
                 dim_in : int,
                 dim_ff : int,
                 activate_fn : str = "gelu",
                 dtype = torch.half,
                 int8 = False,
                 init_mean = 0.0,
                 init_std = 0.02,
                 bias = False,
                 length_scale : bool = False,
        ):
        super().__init__()

        self.w_0 = Linear(
            dim_in = dim_in,
            dim_out = dim_ff,
            length_scale = length_scale,
            length_scale_before = False,
            dtype = dtype,
            int8 = int8,
            init_mean = init_mean,
            init_std = init_std,
            bias = bias,
        )

        self.w_1 = Linear(
            dim_in = dim_in,
            dim_out = dim_ff,
            length_scale = length_scale,
            length_scale_before = False,
            dtype = dtype,
            int8 = int8,
            init_mean = init_mean,
            init_std = init_std,
            bias = bias,
        )

        if activate_fn == "relu":
            self.act = torch.nn.ReLU()
        elif activate_fn == "gelu":
            self.act = gelu
        else:
            raise ValueError("Unsupported activation function: %s" % (activate_fn))
    
    def forward(self, x):
<<<<<<< HEAD
        """
        Args:
            x : (batch, seq_len, dim_in)
        Returns:
            x : (batch, seq_len, dim_ff)
        """
=======
        # (batch, dim_ff, dim_in) @ (batch, dim_in, seq_len) 
        # => (batch, dim_ff, seq_len)
        """ This model inherits from BaseModel. 
            Transform an input tensor from one feature space to another via a nonlinear operation
        
        Args:
            x (:obj:`torch.Tensor` of shape ``(batch, dim_in, seq_length)``): Tensor that will be subject to nonlinear operations.

        Return:
            out (:obj:`torch.Tensor` of shape ``(batch, dim_ff, seq_len)``) 
>>>>>>> af49d4a3

        """
        gelu_score = self.act( self.w_0(x) )
        hidden_out = self.w_1(x)

        x = gelu_score * hidden_out
        return x


class DenseACT(bmt.DistributedModule):

    def __init__(self,
                 dim_in : int,
                 dim_ff : int,
                 activate_fn : str = "gelu",
                 dtype = torch.half,
                 int8 = False,
                 init_mean = 0.0,
                 init_std = 0.02,
                 bias = False,
                 length_scale : bool = False,
        ):
        super().__init__()

        self.w = Linear(
            dim_in = dim_in,
            dim_out = dim_ff,
            length_scale = length_scale,
            length_scale_before = False,
            dtype = dtype,
            int8 = int8,
            init_mean = init_mean,
            init_std = init_std,
            bias = bias,
        )
        
        if activate_fn == "relu":
            self.act = torch.nn.ReLU()
        elif activate_fn == "gelu":
            self.act = gelu
        else:
            raise ValueError("Unsupported activation function: %s" % (activate_fn))

    def forward(self, x):
<<<<<<< HEAD
        """
        Args:
            x : (batch, seq_len, dim_in)
        Returns:
            x : (batch, seq_len, dim_ff)
=======
        # (batch, dim_ff, dim_in) @ (batch, dim_in, seq_len) 
        # => (batch, dim_ff, seq_len)
        """ This model inherits from BaseModel. 
            Transform an input tensor from one feature space to another via a nonlinear operation
        
        Args:
            x (:obj:`torch.Tensor` of shape ``(batch, dim_in, seq_length)``): Tensor that will be subject to nonlinear operations.

        Return:
            out (:obj:`torch.Tensor` of shape ``(batch, dim_ff, seq_len)``) 

>>>>>>> af49d4a3
        """
        x = self.w(x)
        x = self.act(x)
        
        return x

class FeedForward(bmt.DistributedModule):

    def __init__(self,
                 dim_in : int, 
                 dim_ff : int,
                 dim_out = None,
                 dtype = torch.half, 
                 int8 = False,
                 init_mean = 0.0, 
                 init_std = 0.02,
                 bias = False,
                 activate_fn = "gated_gelu",
                 length_scale : bool = False,
                 dropout_p = 0,
        ):

        super().__init__()

        if activate_fn.startswith("gated_"):
            self.w_in = DenseGatedACT(
                dim_in = dim_in,
                dim_ff = dim_ff,
                activate_fn = activate_fn[6:],
                dtype = dtype,
                int8 = int8,
                init_mean = init_mean,
                init_std = init_std,
                bias = bias,
                length_scale = length_scale,
            )
        else:
            self.w_in = DenseACT(
                dim_in = dim_in,
                dim_ff = dim_ff,
                activate_fn = activate_fn,
                dtype = dtype,
                int8 = int8,
                init_mean = init_mean,
                init_std = init_std,
                bias = bias,
                length_scale = length_scale,
            )

        if dropout_p:
            self.dropout = torch.nn.Dropout(dropout_p)
        else:
            self.dropout = None

        if dim_out is None:
            dim_out = dim_in

        self.dim_ff = dim_ff
        self.dim_out = dim_out

        self.w_out = Linear(
            dim_in = dim_ff,
            dim_out = dim_out,
            length_scale = length_scale,
            length_scale_before = True,
            dtype = dtype,
            int8 = int8,
            init_mean = init_mean,
            init_std = init_std,
            bias = bias,
        )

        self.int8 = int8
        self.length_scale = length_scale

    def forward(self, x):
        """ 
            This model inherits from bmt.DistributedModule.
            In order to add nonlinear operation on the tensor.

        Args:
<<<<<<< HEAD
            x : (batch, seq_len, dim_in)       fp16
        Returns:
            out : (batch, seq_len, dim_out)     fp16
        """
=======
            x (:obj:`torch.Tensor` of shape ``(batch, dim_in, seq_len)``): Tensor that will be sent to feed forward layer.

        Return:
            out (:obj:`torch.Tensor` of shape ``(batch, dim_out, seq_len)``): The feed-forward output.
>>>>>>> af49d4a3

        """
        x = self.w_in(x)

        if self.dropout is not None:
            x = self.dropout(x)

        x = self.w_out(x)

        return x<|MERGE_RESOLUTION|>--- conflicted
+++ resolved
@@ -75,26 +75,15 @@
         else:
             raise ValueError("Unsupported activation function: %s" % (activate_fn))
     
-    def forward(self, x):
-<<<<<<< HEAD
-        """
+    def forward(self, x : torch.Tensor):
+        """ This model inherits from bmt.DistributedModule. 
+            Transform an input tensor from one feature space to another via a nonlinear operation
+        
         Args:
-            x : (batch, seq_len, dim_in)
-        Returns:
-            x : (batch, seq_len, dim_ff)
-        """
-=======
-        # (batch, dim_ff, dim_in) @ (batch, dim_in, seq_len) 
-        # => (batch, dim_ff, seq_len)
-        """ This model inherits from BaseModel. 
-            Transform an input tensor from one feature space to another via a nonlinear operation
-        
-        Args:
-            x (:obj:`torch.Tensor` of shape ``(batch, dim_in, seq_length)``): Tensor that will be subject to nonlinear operations.
+            x (:obj:`torch.Tensor` of shape ``(batch, seq_len, dim_in)``): Tensor that will be subject to nonlinear operations.
 
         Return:
-            out (:obj:`torch.Tensor` of shape ``(batch, dim_ff, seq_len)``) 
->>>>>>> af49d4a3
+            out (:obj:`torch.Tensor` of shape ``(batch, seq_len, dim_ff)``) 
 
         """
         gelu_score = self.act( self.w_0(x) )
@@ -138,26 +127,15 @@
         else:
             raise ValueError("Unsupported activation function: %s" % (activate_fn))
 
-    def forward(self, x):
-<<<<<<< HEAD
-        """
+    def forward(self, x : torch.Tensor):
+        """ This model inherits from bmt.DistributedModule. 
+            Transform an input tensor from one feature space to another via a nonlinear operation
+        
         Args:
-            x : (batch, seq_len, dim_in)
-        Returns:
-            x : (batch, seq_len, dim_ff)
-=======
-        # (batch, dim_ff, dim_in) @ (batch, dim_in, seq_len) 
-        # => (batch, dim_ff, seq_len)
-        """ This model inherits from BaseModel. 
-            Transform an input tensor from one feature space to another via a nonlinear operation
-        
-        Args:
-            x (:obj:`torch.Tensor` of shape ``(batch, dim_in, seq_length)``): Tensor that will be subject to nonlinear operations.
+            x (:obj:`torch.Tensor` of shape ``(batch, seq_len, dim_in)``): Tensor that will be subject to nonlinear operations.
 
         Return:
-            out (:obj:`torch.Tensor` of shape ``(batch, dim_ff, seq_len)``) 
-
->>>>>>> af49d4a3
+            out (:obj:`torch.Tensor` of shape ``(batch, seq_len, dim_ff)``) 
         """
         x = self.w(x)
         x = self.act(x)
@@ -233,24 +211,16 @@
         self.int8 = int8
         self.length_scale = length_scale
 
-    def forward(self, x):
+    def forward(self, x : torch.Tensor):
         """ 
             This model inherits from bmt.DistributedModule.
             In order to add nonlinear operation on the tensor.
 
         Args:
-<<<<<<< HEAD
-            x : (batch, seq_len, dim_in)       fp16
-        Returns:
-            out : (batch, seq_len, dim_out)     fp16
-        """
-=======
-            x (:obj:`torch.Tensor` of shape ``(batch, dim_in, seq_len)``): Tensor that will be sent to feed forward layer.
+            x (:obj:`torch.Tensor` of shape ``(batch, seq_len, dim_in)``): Tensor that will be sent to feed forward layer.
 
         Return:
-            out (:obj:`torch.Tensor` of shape ``(batch, dim_out, seq_len)``): The feed-forward output.
->>>>>>> af49d4a3
-
+            out (:obj:`torch.Tensor` of shape ``(batch, seq_len, dim_out)``): The feed-forward output.
         """
         x = self.w_in(x)
 
