# coding=utf-8
# Copyright 2022 The OpenBMB team.
#
# Licensed under the Apache License, Version 2.0 (the "License");
# you may not use this file except in compliance with the License.
# You may obtain a copy of the License at
#
#     http://www.apache.org/licenses/LICENSE-2.0
#
# Unless required by applicable law or agreed to in writing, software
# distributed under the License is distributed on an "AS IS" BASIS,
# WITHOUT WARRANTIES OR CONDITIONS OF ANY KIND, either express or implied.
# See the License for the specific language governing permissions and
# limitations under the License.

import torch

from .attention import Attention
from .layernorm import LayerNorm
from .feedforward import FeedForward
import bmtrain as bmt
from typing import *


class SelfAttentionBlock(torch.nn.Module):
    """  The whole cross-attention block. A sequence of operation. Consists of layernorm, self-attention and residual connection.

    Args:
        dim_model (int): main dimension of modules in transformer blocks.
        num_heads (int): num_heads used in :py:class:`model_center.layer.Attention`.
        dim_head (int): dim_head used in :py:class:`model_center.layer.Attention`.
        dtype (optional): Defaults to torch.half.
        norm_init_var (float, optional): init_var used in :py:class:`model_center.layer.LayerNorm`. Defaults to 1.0.
        norm_bias (bool, optional): bias used in :py:class:`model_center.layer.LayerNorm`. Defaults to False.
        norm_eps (float, optional): eps used in :py:class:`model_center.layer.LayerNorm`. Defaults to 1e-5.
        att_init_mean (float, optional): init_mean used in :py:class:`model_center.layer.Attention`. Defaults to 0.0.
        att_init_std (float, optional): init_std used in :py:class:`model_center.layer.Attention`. Defaults to 0.02.
        att_bias (bool, optional): bias used in in :py:class:`model_center.layer.Attention`. Defaults to False.
        att_mask_value (float, optional): mask_value used in in :py:class:`model_center.layer.Attention`. Defaults to float("-inf").
        pos_bias_type (str, optional): pos_bias_type used in :py:class:`model_center.layer.Attention`. Defaults to "none".
        post_layer_norm (bool, optional): whether to use post-layernorm. Defaults to False, which means pre-layernorm.
        attn_scale (bool, optional): attn_scale used in in :py:class:`model_center.layer.Attention`. Defaults to False.
        dropout_p (float, optional): Defaults to 0.
    """

    def __init__(self, 
                 dim_model : int, 
                 num_heads : int, 
                 dim_head : int, 
                 dtype = torch.half,
                 int8 = False, 
                 norm_init_var : float = 1.0,
                 norm_bias : bool = False,
                 norm_eps : float = 1e-5, 
                 att_init_mean : float = 0.0, 
                 att_init_std : float = 0.02,
                 att_bias : bool = False,
                 att_mask_value : float = float("-inf"),
                 pos_bias_type : str = "none",
                 post_layer_norm : bool = False,
                 length_scale : bool = False,
                 attn_scale : bool = False,
                 dropout_p : float = 0,
                ):

        super().__init__()

        self.layernorm_before_attention = LayerNorm(
            dim_norm = dim_model, 
            bias = norm_bias, 
            dtype = dtype,
            eps = norm_eps, 
            init_var = norm_init_var,
        )

        self.self_attention = Attention(
            dim_in = dim_model, 
            num_heads = num_heads, 
            dim_head = dim_head,
            dim_out = dim_model, 
            dtype = dtype,
            int8 = int8, 
            init_mean = att_init_mean,
            init_std = att_init_std,
            bias = att_bias,
            mask_value = att_mask_value,
            pos_bias_type = pos_bias_type,
            length_scale = length_scale,
            attn_scale = attn_scale,
            dropout_p = dropout_p,
        )

        if dropout_p:
            self.dropout = torch.nn.Dropout(dropout_p)
        else:
            self.dropout = None

        self.post_layer_norm = post_layer_norm

    def forward(self,
                hidden_states : torch.Tensor,
                attention_mask : torch.Tensor,
                position_bias : Optional[torch.Tensor] = None,
                use_cache : bool = False,
                past_key_value = None,
            ):
        """
        Args:
            hidden_states (:obj:`torch.Tensor` of shape ``(batch, seq_self, dim_model)``): Input of self-attention block. It can be the embedding of a batch of sequences.
            attention_mask (:obj:`torch.Tensor` of shape ``(batch, seq_self, seq_self)``): Avoid invalid areas to participate in the calculation.  
            position_bias (:obj:`torch.Tensor` of shape ``(num_heads, seq_self, seq_self)``): Provide positional information to self-attention block.

        Return:
            :obj:`torch.Tensor` of shape ``(batch, seq_self, dim_model)``: The output of attention block.

        """    
        x = self.layernorm_before_attention(hidden_states)
        if self.post_layer_norm:
            hidden_states = x
<<<<<<< HEAD
        x, current_key_value = self.self_attention(x, x, attention_mask, position_bias, use_cache, past_key_value)
        if self.dropout is not None:
            x = self.dropout(x)
        hidden_states = hidden_states + x
        return hidden_states, current_key_value
=======

        x = self.self_attention(x, x, attention_mask, position_bias, use_cache, past_key_value)
        if use_cache:
            x, current_key_value = x
        else:
            current_key_value = None

        if self.dropout is not None:
            x = self.dropout(x)
        hidden_states = hidden_states + x

        if use_cache:
            return hidden_states, current_key_value
        else:
            return hidden_states
>>>>>>> d631ed9a


class CrossAttentionBlock(torch.nn.Module):
    """  The whole cross-attention block. A sequence of operation. Consists of layernorm, cross-attention and residual connection.

    Args:
        dim_model (int): main dimension of modules in transformer blocks.
        num_heads (int): num_heads used in :py:class:`model_center.layer.Attention`.
        dim_head (int): dim_head used in :py:class:`model_center.layer.Attention`.
        dtype (optional): Defaults to torch.half.
        norm_init_var (float, optional): init_var used in :py:class:`model_center.layer.LayerNorm`. Defaults to 1.0.
        norm_bias (bool, optional): bias used in :py:class:`model_center.layer.LayerNorm`. Defaults to False.
        norm_eps (float, optional): eps used in :py:class:`model_center.layer.LayerNorm`. Defaults to 1e-5.
        att_init_mean (float, optional): init_mean used in :py:class:`model_center.layer.Attention`. Defaults to 0.0.
        att_init_std (float, optional): init_std used in :py:class:`model_center.layer.Attention`. Defaults to 0.02.
        att_bias (bool, optional): bias used in in :py:class:`model_center.layer.Attention`. Defaults to False.
        att_mask_value (float, optional): mask_value used in in :py:class:`model_center.layer.Attention`. Defaults to float("-inf").
        pos_bias_type (str, optional): pos_bias_type used in :py:class:`model_center.layer.Attention`. Defaults to "none".
        post_layer_norm (bool, optional): whether to use post-layernorm. Defaults to False, which means pre-layernorm.
        attn_scale (bool, optional): attn_scale used in in :py:class:`model_center.layer.Attention`. Defaults to False.
        dropout_p (float, optional): Defaults to 0.
    """

    def __init__(self, 
                 dim_model : int, 
                 num_heads : int, 
                 dim_head : int, 
                 dtype = torch.half,
                 int8 = False, 
                 norm_init_var : float = 1.0,
                 norm_bias : bool = False,
                 norm_eps : float = 1e-5, 
                 att_init_mean : float = 0.0, 
                 att_init_std : float = 0.02,
                 att_bias : bool = False,
                 att_mask_value : float = float("-inf"),
                 pos_bias_type : str = "none",
                 post_layer_norm : bool = False,
                 length_scale : bool = False,
                 attn_scale : bool = False,
                 dropout_p : float = 0,
                ):

        super().__init__()

        self.layernorm_before_attention = LayerNorm(
            dim_norm = dim_model, 
            bias = norm_bias, 
            dtype = dtype,
            eps = norm_eps, 
            init_var = norm_init_var,
        )

        self.self_attention = Attention(
            dim_in = dim_model, 
            num_heads = num_heads, 
            dim_head = dim_head,
            dim_out = dim_model, 
            dtype = dtype,
            int8 = int8, 
            init_mean = att_init_mean,
            init_std = att_init_std,
            bias = att_bias,
            mask_value = att_mask_value,
            pos_bias_type = pos_bias_type,
            length_scale = length_scale,
            attn_scale = attn_scale,
            dropout_p = dropout_p,
        )

        if dropout_p:
            self.dropout = torch.nn.Dropout(dropout_p)
        else:
            self.dropout = None

        self.post_layer_norm = post_layer_norm

    def forward(self,
                hidden_states : torch.Tensor,
                key_value_states: torch.Tensor,
                attention_mask : torch.Tensor,
                position_bias : Optional[torch.Tensor] = None,
                use_cache : bool = False,
                past_key_value = None,
            ):
        """
        Args:
            hidden_states (:obj:`torch.Tensor` of shape ``(batch, seq_self, dim_model)``): Input of cross-attention block. It can be seen as query in the coming self-attention operation.
            key_value_states(:obj:`torch.Tensor` of shape ``(batch, seq_cross, dim_model)``): Used as key_value in coming self_attention operation. 
            attention_mask (:obj:`torch.Tensor` of shape ``(batch, seq_self, seq_cross)``): Avoid invalid areas to participate in the calculation.  
            position_bias (:obj:`torch.Tensor` of shape ``(num_heads, seq_self, seq_cross)``): Provide positional information to self-attention block.

        Return:
            :obj:`torch.Tensor` of shape ``(batch, seq_self, dim_model)``: The output of cross-attention block.

        """ 
        x = self.layernorm_before_attention(hidden_states)
        if self.post_layer_norm:
            hidden_states = x
<<<<<<< HEAD
        x, current_key_value = self.self_attention(x, key_value_states, attention_mask, position_bias, use_cache, past_key_value)
        if self.dropout is not None:
            x = self.dropout(x)
        hidden_states = hidden_states + x
        return hidden_states, current_key_value
=======

        x = self.self_attention(x, key_value_states, attention_mask, position_bias, use_cache, past_key_value)
        if use_cache:
            x, current_key_value = x
        else:
            current_key_value = None

        if self.dropout is not None:
            x = self.dropout(x)
        hidden_states = hidden_states + x

        if use_cache:
            return hidden_states, current_key_value
        else:
            return hidden_states
>>>>>>> d631ed9a


class FFNBlock(torch.nn.Module):
    """ The whole feed-forward block. A sequence of operation. Consists of layernorm, feed-forward and residual connection.

    Args:
        dim_model (int): main dimension of modules in transformer blocks.
        dim_ff (int): dim_ff used in :py:class:`model_center.layer.FeedForward`.
        dtype (optional): Defaults to torch.half.
        norm_init_var (float, optional): init_var used in :py:class:`model_center.layer.LayerNorm`. Defaults to 1.0.
        norm_bias (bool, optional): bias used in :py:class:`model_center.layer.LayerNorm`. Defaults to False.
        norm_eps (float, optional): eps used in :py:class:`model_center.layer.LayerNorm`. Defaults to 1e-5.
        ffn_init_mean (float, optional): init_mean used in :py:class:`model_center.layer.FeedForward`. Defaults to 0.0.
        ffn_init_std (float, optional): init_std used in :py:class:`model_center.layer.FeedForward`. Defaults to 0.02.
        ffn_bias (bool, optional): bias used in :py:class:`model_center.layer.FeedForward`. Defaults to False.
        ffn_activate_fn (str, optional): activate_fn used in :py:class:`model_center.layer.FeedForward`. Defaults to "gated_gelu".
        post_layer_norm (bool, optional): whether to use post-layernorm. Defaults to False, which means pre-layernorm.
        dropout_p (float, optional): Defaults to 0.
    """

    def __init__(self, 
                 dim_model : int, 
                 dim_ff : int,
                 dtype = torch.half, 
                 int8 = False,
                 norm_init_var : float = 1.0,
                 norm_bias : bool = False,
                 norm_eps : float = 1e-5, 
                 ffn_init_mean : float = 0.0, 
                 ffn_init_std : float = 0.02,
                 ffn_bias : bool = False,
                 ffn_activate_fn : str = "gated_gelu",
                 post_layer_norm : bool = False,
                 length_scale : bool = False,
                 dropout_p : float = 0,
                ):
        super().__init__()

        self.layernorm_before_ffn = LayerNorm(
            dim_norm = dim_model, 
            bias = norm_bias, 
            dtype = dtype,
            eps = norm_eps, 
            init_var = norm_init_var,
        )

        self.ffn = FeedForward(
            dim_in = dim_model, 
            dim_ff = dim_ff, 
            dim_out = dim_model, 
            dtype = dtype, 
            int8 = int8,
            init_mean = ffn_init_mean, 
            init_std = ffn_init_std,
            bias = ffn_bias,
            activate_fn = ffn_activate_fn,
            length_scale = length_scale,
        )

        if dropout_p:
            self.dropout = torch.nn.Dropout(dropout_p)
        else:
            self.dropout = None

        self.post_layer_norm = post_layer_norm

    def forward(self,
                hidden_states : torch.Tensor,
               ):
        """ 
        Args:
            hidden_states (:obj:`torch.Tensor` of shape ``(batch, seq_self, dim_model)``): Hidden states before feed forward layer.

        Return:
            :obj:`torch.Tensor` of shape ``(batch, seq_self, dim_model)``: The output of feed-forward block

        """ 
        x = self.layernorm_before_ffn(hidden_states)
        if self.post_layer_norm:
            hidden_states = x
        x = self.ffn(x)
        if self.dropout is not None:
            x = self.dropout(x)
        hidden_states = hidden_states + x
        return hidden_states


class TransformerBlock(torch.nn.Module):
    """ The whole transformer block. A sequence of operation. Consists of self-attention block[, cross-attention block] and feed-forward block.

    Args:
        dim_model (int): main dimension of modules in transformer blocks.
        dim_ff (int): dim_ff used in :py:class:`model_center.layer.FeedForward`.
        num_heads (int): num_heads used in :py:class:`model_center.layer.Attention`.
        dim_head (int): dim_head used in :py:class:`model_center.layer.Attention`.
        is_decoder (bool, optional): whether to use cross-attention. Defaults to False.
        dtype (optional): Defaults to torch.half.
        norm_init_var (float, optional): init_var used in :py:class:`model_center.layer.LayerNorm`. Defaults to 1.0.
        norm_bias (bool, optional): bias used in :py:class:`model_center.layer.LayerNorm`. Defaults to False.
        norm_eps (float, optional): eps used in :py:class:`model_center.layer.LayerNorm`. Defaults to 1e-5.
        att_init_mean (float, optional): init_mean used in :py:class:`model_center.layer.Attention`. Defaults to 0.0.
        att_init_std (float, optional): init_std used in :py:class:`model_center.layer.Attention`. Defaults to 0.02.
        att_bias (bool, optional): bias used in in :py:class:`model_center.layer.Attention`. Defaults to False.
        att_mask_value (float, optional): mask_value used in in :py:class:`model_center.layer.Attention`. Defaults to float("-inf").
        ffn_init_mean (float, optional): init_mean used in :py:class:`model_center.layer.FeedForward`. Defaults to 0.0.
        ffn_init_std (float, optional): init_std used in :py:class:`model_center.layer.FeedForward`. Defaults to 0.02.
        ffn_bias (bool, optional): bias used in :py:class:`model_center.layer.FeedForward`. Defaults to False.
        ffn_activate_fn (str, optional): activate_fn used in :py:class:`model_center.layer.FeedForward`. Defaults to "gated_gelu".
        pos_bias_type (str, optional): pos_bias_type used in :py:class:`model_center.layer.Attention`. Defaults to "none".
        post_layer_norm (bool, optional): whether to use post-layernorm. Defaults to False, which means pre-layernorm.
        attn_scale (bool, optional): attn_scale used in in :py:class:`model_center.layer.Attention`. Defaults to False.
        dropout_p (float, optional): Defaults to 0.
    """

    def __init__(self, 
                 dim_model : int, 
                 dim_ff : int,
                 num_heads : int,
                 dim_head : int,
                 is_decoder : bool = False,
                 dtype = torch.half, 
                 int8 = False,
                 norm_init_var : float = 1.0,
                 norm_bias : bool = False,
                 norm_eps : float = 1e-5, 
                 att_init_mean : float = 0.0, 
                 att_init_std : float = 0.02,
                 att_bias : bool = False,
                 att_mask_value : float = float("-inf"),
                 ffn_init_mean : float = 0.0, 
                 ffn_init_std : float = 0.02,
                 ffn_bias : bool = False,
                 ffn_activate_fn : str = "gated_gelu",
                 pos_bias_type : str = "none",
                 post_layer_norm : bool = False,
                 parallel_ffn : bool = False,
                 length_scale : bool = False,
                 attn_scale : bool = False,
                 dropout_p : float = 0,
                ):
        super().__init__()

        self.is_decoder = is_decoder

        self.self_att = SelfAttentionBlock(
            dim_model = dim_model, 
            num_heads = num_heads, 
            dim_head = dim_head, 
            dtype = dtype,
            int8 = int8, 
            norm_eps = norm_eps, 
            norm_init_var = norm_init_var,
            norm_bias = norm_bias,
            att_init_mean = att_init_mean, 
            att_init_std = att_init_std,
            att_bias = att_bias,
            att_mask_value = att_mask_value,
            pos_bias_type = pos_bias_type,
            post_layer_norm = post_layer_norm,
            length_scale = length_scale,
            attn_scale = attn_scale,
            dropout_p = dropout_p,
        )

        if is_decoder:
            self.cross_att = CrossAttentionBlock(
                dim_model = dim_model, 
                num_heads = num_heads, 
                dim_head = dim_head, 
                dtype = dtype,
                int8 = int8, 
                norm_eps = norm_eps, 
                norm_init_var = norm_init_var,
                norm_bias = norm_bias,
                att_init_mean = att_init_mean, 
                att_init_std = att_init_std,
                att_bias = att_bias,
                att_mask_value = att_mask_value,
                pos_bias_type = pos_bias_type,
                length_scale = length_scale,
                attn_scale = attn_scale,
                dropout_p = dropout_p,
            )
        else:
            self.cross_att = None

        self.ffn = FFNBlock(
            dim_model = dim_model, 
            dim_ff = dim_ff,
            dtype = dtype, 
            int8 = int8,
            norm_eps = norm_eps, 
            norm_init_var = norm_init_var,
            norm_bias = norm_bias,
            ffn_init_mean = ffn_init_mean, 
            ffn_init_std = ffn_init_std,
            ffn_bias = ffn_bias,
            ffn_activate_fn = ffn_activate_fn,
            length_scale = length_scale,
            dropout_p = dropout_p,
            post_layer_norm = post_layer_norm,
        )

        self.parallel_ffn = parallel_ffn

    def forward(self,
                self_hidden_states : torch.Tensor,
                self_attention_mask : torch.Tensor,
                self_position_bias : Optional[torch.Tensor] = None,
                cross_hidden_states = None,
                cross_attention_mask = None,
                cross_position_bias = None,
                use_cache : bool = False,
                past_key_value = None,
            ):
        """
        Args:
            self_hidden_states (:obj:`torch.Tensor` of shape ``(batch, seq_self, dim_model)``): Input of transformer block(self-attention block). It can be the raw embedding of a batch of sequences.
            self_attention_mask (:obj:`torch.Tensor` of shape ``(batch, seq_self, seq_self)``): Avoid invalid areas to participate in the calculation of self-attention.  
            self_position_bias (:obj:`torch.Tensor` of shape ``(num_heads, seq_self, seq_self)``): Provide positional information to self-attention block.
            cross_hidden_states (:obj:`torch.Tensor` of shape ``(batch, seq_cross, dim_model)``): Input of cross-attention block. 
            cross_attention_mask (:obj:`torch.Tensor` of shape ``(batch, seq_self, seq_cross)``): Avoid invalid areas to participate in the calculation of cross-attention.  
            cross_position_bias (:obj:`torch.Tensor` of shape ``(num_heads, seq_self, seq_cross)``): Provide positional information to cross-attention block.

        Return:
            :obj:`torch.Tensor` of shape ``(batch, seq_self, dim_model)``: The output of transformer block.

        """
        # (batch, dim_model, seq_self)
<<<<<<< HEAD
        hidden_states, current_key_value = self.self_att(self_hidden_states,
=======
        current_key_value = None
        hidden_states = self.self_att(self_hidden_states,
>>>>>>> d631ed9a
                                      attention_mask = self_attention_mask,
                                      position_bias = self_position_bias,
                                      use_cache = use_cache,
                                      past_key_value = past_key_value)
<<<<<<< HEAD
=======
        if use_cache:
            hidden_states, current_key_value = hidden_states
>>>>>>> d631ed9a

        # (batch, dim_model, seq_self)
        if self.is_decoder and self.cross_att is not None:
            hidden_states = self.cross_att(hidden_states = hidden_states,
                                           key_value_states = cross_hidden_states,
                                           attention_mask = cross_attention_mask,
                                           position_bias = cross_position_bias)

        # (batch, dim_model, seq_self)
        if self.parallel_ffn:
            hidden_states_2 = self.ffn(self_hidden_states)
            hidden_states = hidden_states - self_hidden_states + hidden_states_2
        else:
            hidden_states = self.ffn(hidden_states)
<<<<<<< HEAD
        return hidden_states, current_key_value
=======

        if use_cache:
            return hidden_states, current_key_value
        else:
            return hidden_states
>>>>>>> d631ed9a
<|MERGE_RESOLUTION|>--- conflicted
+++ resolved
@@ -117,29 +117,21 @@
         x = self.layernorm_before_attention(hidden_states)
         if self.post_layer_norm:
             hidden_states = x
-<<<<<<< HEAD
-        x, current_key_value = self.self_attention(x, x, attention_mask, position_bias, use_cache, past_key_value)
+
+        x = self.self_attention(x, x, attention_mask, position_bias, use_cache, past_key_value)
+        if use_cache:
+            x, current_key_value = x
+        else:
+            current_key_value = None
+
         if self.dropout is not None:
             x = self.dropout(x)
         hidden_states = hidden_states + x
-        return hidden_states, current_key_value
-=======
-
-        x = self.self_attention(x, x, attention_mask, position_bias, use_cache, past_key_value)
-        if use_cache:
-            x, current_key_value = x
-        else:
-            current_key_value = None
-
-        if self.dropout is not None:
-            x = self.dropout(x)
-        hidden_states = hidden_states + x
 
         if use_cache:
             return hidden_states, current_key_value
         else:
             return hidden_states
->>>>>>> d631ed9a
 
 
 class CrossAttentionBlock(torch.nn.Module):
@@ -239,29 +231,21 @@
         x = self.layernorm_before_attention(hidden_states)
         if self.post_layer_norm:
             hidden_states = x
-<<<<<<< HEAD
-        x, current_key_value = self.self_attention(x, key_value_states, attention_mask, position_bias, use_cache, past_key_value)
+
+        x = self.self_attention(x, key_value_states, attention_mask, position_bias, use_cache, past_key_value)
+        if use_cache:
+            x, current_key_value = x
+        else:
+            current_key_value = None
+
         if self.dropout is not None:
             x = self.dropout(x)
         hidden_states = hidden_states + x
-        return hidden_states, current_key_value
-=======
-
-        x = self.self_attention(x, key_value_states, attention_mask, position_bias, use_cache, past_key_value)
-        if use_cache:
-            x, current_key_value = x
-        else:
-            current_key_value = None
-
-        if self.dropout is not None:
-            x = self.dropout(x)
-        hidden_states = hidden_states + x
 
         if use_cache:
             return hidden_states, current_key_value
         else:
             return hidden_states
->>>>>>> d631ed9a
 
 
 class FFNBlock(torch.nn.Module):
@@ -491,21 +475,14 @@
 
         """
         # (batch, dim_model, seq_self)
-<<<<<<< HEAD
-        hidden_states, current_key_value = self.self_att(self_hidden_states,
-=======
         current_key_value = None
         hidden_states = self.self_att(self_hidden_states,
->>>>>>> d631ed9a
                                       attention_mask = self_attention_mask,
                                       position_bias = self_position_bias,
                                       use_cache = use_cache,
                                       past_key_value = past_key_value)
-<<<<<<< HEAD
-=======
         if use_cache:
             hidden_states, current_key_value = hidden_states
->>>>>>> d631ed9a
 
         # (batch, dim_model, seq_self)
         if self.is_decoder and self.cross_att is not None:
@@ -520,12 +497,8 @@
             hidden_states = hidden_states - self_hidden_states + hidden_states_2
         else:
             hidden_states = self.ffn(hidden_states)
-<<<<<<< HEAD
-        return hidden_states, current_key_value
-=======
 
         if use_cache:
             return hidden_states, current_key_value
         else:
             return hidden_states
->>>>>>> d631ed9a
