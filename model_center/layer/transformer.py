# coding=utf-8
# Copyright 2022 The OpenBMB team.
#
# Licensed under the Apache License, Version 2.0 (the "License");
# you may not use this file except in compliance with the License.
# You may obtain a copy of the License at
#
#     http://www.apache.org/licenses/LICENSE-2.0
#
# Unless required by applicable law or agreed to in writing, software
# distributed under the License is distributed on an "AS IS" BASIS,
# WITHOUT WARRANTIES OR CONDITIONS OF ANY KIND, either express or implied.
# See the License for the specific language governing permissions and
# limitations under the License.

import torch
import bmtrain as bmt

from .blocks import TransformerBlock
from .layernorm import LayerNorm


class Encoder(torch.nn.Module):
    def __init__(self, 
            num_layers : int,
            dim_model : int, 
            dim_ff : int,
            num_heads : int,
            dim_head : int,
            dtype : torch.dtype = torch.half,
            int8 : bool = False, 
            norm_init_var = 1.0,
            norm_bias = False,
            norm_eps : float = 1e-5, 
            att_init_mean = 0.0, 
            att_init_std = 0.02,
            att_bias = False,
            att_mask_value = float("-inf"),
            ffn_init_mean = 0.0, 
            ffn_init_std = 0.02,
            ffn_bias = False,
            ffn_activate_fn = "gated_gelu",
            pos_bias_type = "none",
            post_layer_norm = False,
            length_scale : bool = False,
            attn_scale : bool = False,
            dropout_p = 0,
            parallel_ffn = False,
        ):

        super().__init__()
        
        self.num_layers = num_layers

        self.layers = bmt.TransformerBlockList([
            bmt.CheckpointBlock(
                TransformerBlock(
                    dim_model = dim_model, 
                    dim_ff = dim_ff,
                    num_heads = num_heads,
                    dim_head = dim_head,
                    is_decoder = False,
                    dtype = dtype, 
                    int8 = int8,
                    norm_eps = norm_eps, 
                    norm_init_var = norm_init_var,
                    norm_bias = norm_bias,
                    att_init_mean = att_init_mean, 
                    att_init_std = att_init_std,
                    att_bias = att_bias,
                    att_mask_value = att_mask_value,
                    ffn_init_mean = ffn_init_mean, 
                    ffn_init_std = ffn_init_std,
                    ffn_bias = ffn_bias,
                    ffn_activate_fn = ffn_activate_fn,
                    pos_bias_type = pos_bias_type,
                    post_layer_norm = post_layer_norm,
                    length_scale = length_scale,
                    attn_scale = attn_scale,
                    dropout_p = dropout_p,
                    parallel_ffn = parallel_ffn,
                )
            )
            for _ in range(num_layers)
        ])

        self.output_layernorm = LayerNorm(
                    dim_norm = dim_model, 
                    bias = norm_bias, 
                    dtype = dtype,
                    eps = norm_eps,
                    init_var = norm_init_var)

    def forward(self, hidden_states : torch.Tensor,     # (batch, seq_enc, dim_model)
                      attention_mask : torch.Tensor,    # (batch, seq_enc, seq_enc)
                      position_bias : torch.Tensor = None,     # (num_heads, seq_enc, seq_enc)
                      ):
        """ This class is a PyTorch torch.nn.Module subclass.You can use it as a regular PyTorch Module.
            Encode the input sequence by using attention mechanism.

        Args:
            hidden-states (:obj:`torch.Tensor` of shape ``(batch, dim_model, seq_enc)``): Input of encoder, might be the embedding of a batch of sequences. 
            attention_mask (:obj:`torch.Tensor` of shape ``(batch, seq_enc, seq_enc)``): Avoid invalid areas to participate in the calculation 
            position_bias(:obj:`torch.Tensor` of shape ``(num_heads, seq_enc, seq_enc)``) Provides position information to attention mechanism.  

        Return:
            out (:obj:`torch.Tensor` of shape ``(batch, dim_model, seq_enc)``): The encoder output. 

<<<<<<< HEAD
        # (batch, seq_enc, dim_model)
=======
        """
        # (batch, dim_model, seq_enc)
>>>>>>> af49d4a3
        hidden_states = self.layers(hidden_states, attention_mask, position_bias, None, None, None)
        # (batch, seq_enc, dim_model)
        hidden_states = self.output_layernorm(hidden_states)
        return hidden_states


class Decoder(torch.nn.Module):
    def __init__(self, 
            num_layers : int,
            dim_model : int, 
            dim_ff : int,
            num_heads : int,
            dim_head : int,
            dtype : torch.dtype = torch.half,
            int8 : bool = False, 
            norm_init_var = 1.0,
            norm_bias = False,
            norm_eps : float = 1e-5, 
            att_init_mean = 0.0, 
            att_init_std = 0.02,
            att_bias = False,
            att_mask_value = float("-inf"),
            ffn_init_mean = 0.0, 
            ffn_init_std = 0.02,
            ffn_bias = False,
            ffn_activate_fn = "gated_gelu",
            pos_bias_type = "none",
            length_scale : bool = False,
            attn_scale : bool = False,
            dropout_p = 0,
            parallel_ffn = False,
        ):

        super().__init__()
        
        self.num_layers = num_layers

        self.layers = bmt.TransformerBlockList([
            bmt.CheckpointBlock(
                TransformerBlock(
                    dim_model = dim_model, 
                    dim_ff = dim_ff,
                    num_heads = num_heads,
                    dim_head = dim_head,
                    is_decoder = True,
                    dtype = dtype, 
                    int8 = int8,
                    norm_init_var = norm_init_var,
                    norm_bias = norm_bias,
                    norm_eps = norm_eps, 
                    att_init_mean = att_init_mean, 
                    att_init_std = att_init_std,
                    att_bias = att_bias,
                    att_mask_value = att_mask_value,
                    ffn_init_mean = ffn_init_mean, 
                    ffn_init_std = ffn_init_std,
                    ffn_bias = ffn_bias,
                    ffn_activate_fn = ffn_activate_fn,
                    pos_bias_type = pos_bias_type,
                    length_scale = length_scale,
                    attn_scale = attn_scale,
                    dropout_p = dropout_p,
                    parallel_ffn = parallel_ffn,
                )
            )
            for _ in range(num_layers)
        ])

        self.output_layernorm = LayerNorm(
                    dim_norm = dim_model, 
                    bias = norm_bias, 
                    dtype = dtype,
                    eps = norm_eps, 
                    init_var = norm_init_var)

    def forward(self, hidden_states : torch.Tensor,     # (batch, seq_dec, dim_model)
                      attention_mask : torch.Tensor,    # (batch, seq_dec, seq_dec)
                      position_bias : torch.Tensor,     # (num_heads, seq_dec, seq_dec)
                      cross_hidden_states = None,       # (batch, seq_enc, dim_model)
                      cross_attention_mask = None,      # (batch, seq_dec, seq_enc)
                      cross_position_bias = None,
                      ):
        """ This class is a PyTorch torch.nn.Module subclass.You can use it as a regular PyTorch Module.
            Decoder part of transformer.

        Args:
            hidden-states (:obj:`torch.Tensor` of shape ``(batch, dim_model, seq_dec)``): Input of decoder, Can be the embedding of a batch of sequences. 
            attention_mask (:obj:`torch.Tensor` of shape ``(batch, seq_dec, seq_dec)``): Avoid invalid areas to participate in the calculation. 
            position_bias(:obj:`torch.Tensor` of shape ``(num_heads, seq_dec, seq_dec)``) Provides position information to attention mechanism. 
            cross_hidden-states (:obj:`torch.Tensor` of shape ``(batch, dim_model, seq_dec)``): Input of decoder, Can be the output of encoder. 
            cross_attention_mask (:obj:`torch.Tensor` of shape ``(batch, seq_enc, seq_dec)``): Avoid invalid areas to participate in the calculation when the output of encoder participates in the calculation. 
            cross_position_bias(:obj:`torch.Tensor` of shape ``(num_heads, seq_enc, seq_dec)``) Provides position information to attention mechanism when the output of encoder participates in the calculation.  

        Return:
            out (:obj:`torch.Tensor` of shape ``(batch, dim_model, seq_dec)``): The decoder output. 

        """
        # (batch, dim_model, seq_dec)
        hidden_states = self.layers(hidden_states, attention_mask, position_bias,
                                    cross_hidden_states, cross_attention_mask, cross_position_bias)
        # (batch, dim_model, seq_dec)
        hidden_states = self.output_layernorm(hidden_states)
        return hidden_states<|MERGE_RESOLUTION|>--- conflicted
+++ resolved
@@ -91,27 +91,23 @@
                     eps = norm_eps,
                     init_var = norm_init_var)
 
-    def forward(self, hidden_states : torch.Tensor,     # (batch, seq_enc, dim_model)
-                      attention_mask : torch.Tensor,    # (batch, seq_enc, seq_enc)
-                      position_bias : torch.Tensor = None,     # (num_heads, seq_enc, seq_enc)
+    def forward(self, hidden_states : torch.Tensor,
+                      attention_mask : torch.Tensor,
+                      position_bias : torch.Tensor = None,
                       ):
         """ This class is a PyTorch torch.nn.Module subclass.You can use it as a regular PyTorch Module.
             Encode the input sequence by using attention mechanism.
 
         Args:
-            hidden-states (:obj:`torch.Tensor` of shape ``(batch, dim_model, seq_enc)``): Input of encoder, might be the embedding of a batch of sequences. 
+            hidden-states (:obj:`torch.Tensor` of shape ``(batch, seq_enc, dim_model)``): Input of encoder, might be the embedding of a batch of sequences. 
             attention_mask (:obj:`torch.Tensor` of shape ``(batch, seq_enc, seq_enc)``): Avoid invalid areas to participate in the calculation 
             position_bias(:obj:`torch.Tensor` of shape ``(num_heads, seq_enc, seq_enc)``) Provides position information to attention mechanism.  
 
         Return:
-            out (:obj:`torch.Tensor` of shape ``(batch, dim_model, seq_enc)``): The encoder output. 
-
-<<<<<<< HEAD
+            out (:obj:`torch.Tensor` of shape ``(batch, seq_enc, dim_model)``): The encoder output. 
+
+        """
         # (batch, seq_enc, dim_model)
-=======
-        """
-        # (batch, dim_model, seq_enc)
->>>>>>> af49d4a3
         hidden_states = self.layers(hidden_states, attention_mask, position_bias, None, None, None)
         # (batch, seq_enc, dim_model)
         hidden_states = self.output_layernorm(hidden_states)
@@ -187,26 +183,26 @@
                     eps = norm_eps, 
                     init_var = norm_init_var)
 
-    def forward(self, hidden_states : torch.Tensor,     # (batch, seq_dec, dim_model)
-                      attention_mask : torch.Tensor,    # (batch, seq_dec, seq_dec)
-                      position_bias : torch.Tensor,     # (num_heads, seq_dec, seq_dec)
-                      cross_hidden_states = None,       # (batch, seq_enc, dim_model)
-                      cross_attention_mask = None,      # (batch, seq_dec, seq_enc)
+    def forward(self, hidden_states : torch.Tensor,
+                      attention_mask : torch.Tensor,
+                      position_bias : torch.Tensor,
+                      cross_hidden_states = None,
+                      cross_attention_mask = None,
                       cross_position_bias = None,
                       ):
         """ This class is a PyTorch torch.nn.Module subclass.You can use it as a regular PyTorch Module.
             Decoder part of transformer.
 
         Args:
-            hidden-states (:obj:`torch.Tensor` of shape ``(batch, dim_model, seq_dec)``): Input of decoder, Can be the embedding of a batch of sequences. 
+            hidden_states (:obj:`torch.Tensor` of shape ``(batch, seq_dec, dim_model)``): Input of decoder, Can be the embedding of a batch of sequences. 
             attention_mask (:obj:`torch.Tensor` of shape ``(batch, seq_dec, seq_dec)``): Avoid invalid areas to participate in the calculation. 
             position_bias(:obj:`torch.Tensor` of shape ``(num_heads, seq_dec, seq_dec)``) Provides position information to attention mechanism. 
-            cross_hidden-states (:obj:`torch.Tensor` of shape ``(batch, dim_model, seq_dec)``): Input of decoder, Can be the output of encoder. 
-            cross_attention_mask (:obj:`torch.Tensor` of shape ``(batch, seq_enc, seq_dec)``): Avoid invalid areas to participate in the calculation when the output of encoder participates in the calculation. 
-            cross_position_bias(:obj:`torch.Tensor` of shape ``(num_heads, seq_enc, seq_dec)``) Provides position information to attention mechanism when the output of encoder participates in the calculation.  
+            cross_hidden_states (:obj:`torch.Tensor` of shape ``(batch, seq_enc, dim_model)``): Input of decoder, Can be the output of encoder. 
+            cross_attention_mask (:obj:`torch.Tensor` of shape ``(batch, seq_dec, seq_enc)``): Avoid invalid areas to participate in the calculation when the output of encoder participates in the calculation. 
+            cross_position_bias(:obj:`torch.Tensor` of shape ``(num_heads, seq_dec, seq_enc)``) Provides position information to attention mechanism when the output of encoder participates in the calculation.  
 
         Return:
-            out (:obj:`torch.Tensor` of shape ``(batch, dim_model, seq_dec)``): The decoder output. 
+            out (:obj:`torch.Tensor` of shape ``(batch, seq_dec, dim_model)``): The decoder output. 
 
         """
         # (batch, dim_model, seq_dec)
