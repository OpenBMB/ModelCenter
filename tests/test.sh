--- conflicted
+++ resolved
@@ -9,12 +9,8 @@
                   --node_rank $NODE_RANK \
                   --master_addr $MASTER_ADDR \
                   --master_port $MASTER_PORT"
-<<<<<<< HEAD
 python3 -m torch.distributed.launch ${DISTRIBUTED_ARGS} test_vit.py
-=======
-
 python3 -m torch.distributed.launch ${DISTRIBUTED_ARGS} test_bert_pkv.py
->>>>>>> 78efc722
 python3 -m torch.distributed.launch ${DISTRIBUTED_ARGS} test_bert.py
 python3 -m torch.distributed.launch ${DISTRIBUTED_ARGS} test_roberta.py
 python3 -m torch.distributed.launch ${DISTRIBUTED_ARGS} test_t5.py
